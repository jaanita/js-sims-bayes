#!/usr/bin/env python3

from configurations import *
#import logging
import numpy as np

trimmed_model_data = {}
for i, s in enumerate(system_strs):
    sdtype = [bayes_dtype[i]]
    Ndesign = SystemsInfo[s]['n_design']
    Ndelete = len(SystemsInfo[s]['design_remove_idx'])

    print("Loading {:s} main calculations from ".format(s) \
            + SystemsInfo[s]['main_obs_file'])
    ds = np.fromfile(SystemsInfo[s]["main_obs_file"], dtype=sdtype)
    print("model_data.shape = " + str(ds.shape))

    # handle some Nans
    for pt in range(Ndesign): # loop over all design points
        for obs in active_obs_list[s]:
            values = np.array(ds[s][pt, idf][obs]['mean'])
            # delete Nan dataset
            isnan = np.isnan(values)
            if (np.sum(isnan) > 0) and (not pt in delete_design_pts_set):
                print("WARNING : FOUND NAN IN MODEL DATA : (design pt , obs)"\
                      +" = ( {:s} , {:s} )".format( str(pt), obs) )
                ds[s][pt, idf][obs]['mean'][isnan] = \
                                        np.mean(values[np.logical_not(isnan)])
                #transforming yield related observables
                is_mult = ('dN' in obs) or ('dET' in obs)
                if is_mult and transform_multiplicities:
                    ds[s][pt, idf][obs]['mean'] = np.log(1.0 + values)

    if Ndelete > 0:
        print("Design points which will be deleted from training : " \
                + str( SystemsInfo[s]["design_remove_idx"] ) )
        trimmed_model_data[s] = np.delete(ds[s],
                                    SystemsInfo[s]["design_remove_idx"], 0)
    else:
        print("No design points will be deleted from training")
        trimmed_model_data[s] = ds[s]

    #load the validation model calculations
    if validation:
        if pseudovalidation:
            validation_data = trimmed_model_data
<<<<<<< HEAD
        elif crossvalidation:
            validation_data = model_data[cross_validation_pts]
        else:
            print("Loading {:s} validation calculations from ".format(s) \
                    + SystemsInfo[s]['validation_obs_file'])
            validation_data = np.fromfile(SystemsInfo[s]["validation_obs_file"],
                                         dtype=sdtype)
            print("validation_data.shape = " + str(validation_data.shape))
=======

    else :
        print("Loading validation calculations from " + f_obs_validation)
        validation_data = np.fromfile(f_obs_validation, dtype=bayes_dtype)
        print("validation_data.shape = " + str(validation_data.shape))

        for pt in range(n_design_pts_validation): # loop over all design points
            system_str = system_strs[0]
            for obs in active_obs_list[system_str]:
                #transforming yield related observables
                values = np.array( validation_data[system_str][pt, idf][obs]['mean'])
                is_mult = ('dN' in obs) or ('dET' in obs)
                if is_mult and transform_multiplicities:
                    validation_data[system_str][pt, idf][obs]['mean'] = np.log(1.0 + values)
>>>>>>> e3a9238b
<|MERGE_RESOLUTION|>--- conflicted
+++ resolved
@@ -5,6 +5,7 @@
 import numpy as np
 
 trimmed_model_data = {}
+validation_data = {}
 for i, s in enumerate(system_strs):
     sdtype = [bayes_dtype[i]]
     Ndesign = SystemsInfo[s]['n_design']
@@ -43,29 +44,13 @@
     #load the validation model calculations
     if validation:
         if pseudovalidation:
-            validation_data = trimmed_model_data
-<<<<<<< HEAD
+            validation_data[s] = trimmed_model_data[s]
         elif crossvalidation:
-            validation_data = model_data[cross_validation_pts]
+            validation_data[s] = model_data[cross_validation_pts]
         else:
             print("Loading {:s} validation calculations from ".format(s) \
                     + SystemsInfo[s]['validation_obs_file'])
-            validation_data = np.fromfile(SystemsInfo[s]["validation_obs_file"],
+            dsv = np.fromfile(SystemsInfo[s]["validation_obs_file"],
                                          dtype=sdtype)
-            print("validation_data.shape = " + str(validation_data.shape))
-=======
-
-    else :
-        print("Loading validation calculations from " + f_obs_validation)
-        validation_data = np.fromfile(f_obs_validation, dtype=bayes_dtype)
-        print("validation_data.shape = " + str(validation_data.shape))
-
-        for pt in range(n_design_pts_validation): # loop over all design points
-            system_str = system_strs[0]
-            for obs in active_obs_list[system_str]:
-                #transforming yield related observables
-                values = np.array( validation_data[system_str][pt, idf][obs]['mean'])
-                is_mult = ('dN' in obs) or ('dET' in obs)
-                if is_mult and transform_multiplicities:
-                    validation_data[system_str][pt, idf][obs]['mean'] = np.log(1.0 + values)
->>>>>>> e3a9238b
+            validation_data[s] = dsv[s]
+            print("validation_data.shape = " + str(dsv.shape))